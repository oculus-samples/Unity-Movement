--- conflicted
+++ resolved
@@ -16,12 +16,9 @@
     steps:
       - name: Checkout
         uses: actions/checkout@v3
-<<<<<<< HEAD
-=======
       - name: Pull latest
         run: |
           git pull
->>>>>>> beceb708
       - name: Setup Node
         uses: actions/setup-node@v3
         with:
